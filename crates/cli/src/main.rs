mod bin_deps;
mod dag;
mod debug;
mod git;
mod job;
mod logging;
mod oci;
#[cfg(feature = "telemetry")]
mod telemetry;
#[cfg(feature = "self-update")]
mod update;
mod util;

use anyhow::{bail, Context, Result};
use buildkit_rs::{reference::Reference, util::oci::OciBackend};
use clap_complete::generate;
use dialoguer::theme::ColorfulTheme;
use logging::logging_init;
use oci::OciArgs;
use once_cell::sync::Lazy;
use std::{
    ffi::OsStr,
    path::{Path, PathBuf},
    process::{ExitCode, Stdio},
};
#[cfg(feature = "telemetry")]
use telemetry::{segment::TrackEvent, segment_enabled, sentry::sentry_init};
use tracing::{error, info, info_span, warn, Instrument};
#[cfg(feature = "self-update")]
use update::check_for_update;
use url::Url;

use ahash::{HashMap, HashMapExt};
use clap::Parser;
use owo_colors::{OwoColorize, Stream};
use tokio::{io::AsyncWriteExt, process::Command};

use crate::{
    bin_deps::{buildctl_exe, deno_exe, BUILDKIT_VERSION},
    dag::{invert_graph, topological_sort, Node},
    git::github_repo,
<<<<<<< HEAD
    job::{CicadaType, InspectInfo, JobResolved, OnFail, Pipeline},
=======
    job::{InspectInfo, JobResolved, OnFail, Pipeline, TriggerOn},
>>>>>>> c9d93339
};

// Transform from https://deno.land/x/cicada/mod.ts to https://deno.land/x/cicada@vX.Y.X/mod.ts
static DENO_LAND_REGEX: Lazy<regex::Regex> =
    Lazy::new(|| regex::Regex::new(r#"deno.land/x/cicada/"#).unwrap());

fn replace_with_version(s: &str) -> String {
    if std::env::var_os("CICADA_UNVERSIONED_DENO").is_some() {
        return s.to_owned();
    }

    DENO_LAND_REGEX
        .replace_all(s, |_caps: &regex::Captures| {
            format!("deno.land/x/cicada@v{}/", env!("CARGO_PKG_VERSION"))
        })
        .into_owned()
}

static SERIALIZE_SCRIPT: Lazy<String> =
    Lazy::new(|| replace_with_version(include_str!("../scripts/serialize.ts")));
static RUN_STEP_SCRIPT: Lazy<String> =
    Lazy::new(|| replace_with_version(include_str!("../scripts/run-step.ts")));

static TEMPLATES: Lazy<Vec<String>> = Lazy::new(|| {
    vec![
        replace_with_version(include_str!("../scripts/template-default.ts")),
        replace_with_version(include_str!("../scripts/template-node.ts")),
        replace_with_version(include_str!("../scripts/template-rust.ts")),
    ]
});

async fn run_deno<I, S>(script: &str, args: I) -> Result<()>
where
    I: IntoIterator<Item = S>,
    S: AsRef<OsStr>,
{
    let mut command = Command::new("deno");
    // TODO: maybe less perms here?
    command
        .arg("run")
        .arg("-A")
        .arg("-")
        .args(args)
        .stdin(Stdio::piped())
        .stdout(Stdio::inherit())
        .stderr(Stdio::inherit());

    let mut child = command.spawn().context("Failed to spawn deno")?;
    child
        .stdin
        .as_mut()
        .unwrap()
        .write_all(script.as_bytes())
        .await
        .context("Failed to write to deno stdin")?;

    child.wait().await.context("Failed to wait for deno")?;
    Ok(())
}

async fn run_deno_builder<A, S>(
    deno_exe: &Path,
    script: &str,
    args: A,
    proj_path: &str,
    out_path: &Path,
) -> Result<()>
where
    A: IntoIterator<Item = S>,
    S: AsRef<OsStr>,
{
    let mut deno_command = Command::new(deno_exe);
    deno_command
        .arg("run")
        .arg(format!("--allow-read={proj_path}"))
        .arg(format!("--allow-write={}", out_path.display()))
        .arg("--allow-net")
        .arg("--allow-env=CICADA_JOB");

    // Check for a `deno.json` file in the project directory, otherwise set no config file
    // TODO: we should add a allow-read for the config file if its outside the project directory
    let deno_config = proj_path.join("deno.json");
    if !deno_config.exists() {
        deno_command.arg("--no-config");
    }

    let mut child = deno_command
        .arg("-")
        .args(args)
        .current_dir(proj_path)
        .stdin(Stdio::piped())
        .stdout(Stdio::inherit())
        .stderr(Stdio::inherit())
        .spawn()
        .context("Failed to spawn deno")?;

    child
        .stdin
        .as_mut()
        .unwrap()
        .write_all(script.as_bytes())
        .await
        .context("Failed to write to deno stdin")?;
    // Close stdin so deno can exit
    drop(child.stdin.take());

    let output = child.wait().await.context("Failed to wait for deno")?;

    if !output.success() {
        anyhow::bail!("Failed to run deno script");
    }

    Ok(())
}

/// Check that oci backend is working before doing anything else for clean error messages
async fn runtime_checks(oci: &OciBackend) -> anyhow::Result<()> {
    if std::env::var_os("CICADA_SKIP_CHECKS").is_some() {
        return Ok(());
    }

    match Command::new(oci.as_str())
        .args(["info", "--format", "{{json .}}"])
        .output()
        .await
    {
        Ok(output) if !output.status.success() => Err(anyhow::anyhow!(match oci {
            OciBackend::Docker => "Docker is not running! Please start it to use Cicada",
            OciBackend::Podman => "Failed to run podman! Please make sure it is installed and working to use Cicada",
        })),
        Ok(_) => Ok(()),
        Err(err) => Err(err).context(match oci {
            OciBackend::Docker => "Cicada requires Docker to run. Please install it using your package manager or from https://docs.docker.com/engine/install",
            OciBackend::Podman => "Cicada requires Podman to run. Please install it using your package manager or from https://podman.io/getting-started/installation",
        }),
    }
}

pub fn resolve_cicada_dir() -> Result<PathBuf> {
    let mut path = std::env::current_dir()?;

    loop {
        let cicada_path = path.join(".cicada");
        if cicada_path.exists() {
            return Ok(cicada_path);
        }

        match path.parent() {
            Some(parent) => path = parent.to_path_buf(),
            None => return Err(anyhow::anyhow!("Could not find .cicada directory")),
        }
    }
}

pub fn resolve_pipeline(pipeline: impl AsRef<Path>) -> Result<PathBuf> {
    let pipeline = pipeline.as_ref();
    if pipeline.is_file() {
        // Check that the parent is a cicada dir
        let cicada_dir = pipeline.parent().expect("Could not get parent");
        if cicada_dir.ends_with(".cicada") {
            return Ok(pipeline.canonicalize()?);
        }
        anyhow::bail!("Pipeline must be in the .cicada directory");
    }

    let cicada_dir = resolve_cicada_dir()?;
    let pipeline_path = cicada_dir.join(pipeline).with_extension("ts");
    if pipeline_path.exists() {
        return Ok(pipeline_path);
    }

    Err(anyhow::anyhow!("Could not find pipeline"))
}

#[derive(Parser, Debug)]
#[command(name = "cicada", bin_name = "cicada", author, version, about)]
enum Commands {
    /// Run a cicada pipeline
    Run {
        /// Path to the pipeline file
        pipeline: Option<PathBuf>,

        /// Name of the secret to use, these come from environment variables
        ///
        /// The CLI will also look for a .env file
        #[arg(short, long)]
        secret: Vec<String>,

        /// Do not load .env file
        #[arg(long)]
        no_dotenv: bool,

        /// Load a custom .env file
        ///
        /// This will override the default .env lookup
        #[arg(long)]
        dotenv: Option<PathBuf>,

        /// Load secrets from a json file
        ///
        /// They should look like this:
        /// `{
        ///     "KEY": "VALUE",
        ///     "KEY2": "VALUE2"
        /// }`
        #[arg(long)]
        secrets_json: Option<PathBuf>,

        /// A custom dockerfile to load the cicada bin from
        ///
        /// In the dev reop this is `./docker/bin.Dockerfile`
        #[arg(long, hide = true)]
        cicada_dockerfile: Option<PathBuf>,

        #[command(flatten)]
        oci_args: OciArgs,

        /// Disable caching
        #[arg(long)]
        no_cache: bool,

        /// Enable gh action caching
        #[arg(long, hide = true)]
        gh_action_cache: bool,
    },
    /// Run a step in a cicada workflow
    #[command(hide = true)]
    Step { workflow: usize, step: usize },
    /// Initialize a cicada project, you can optionally specify a pipeline to create
    Init { pipeline: Option<String> },
    /// Create a cicada pipeline
    New { pipeline: String },
    /// Update cicada
    Update,
    /// List all available completions
    Completions { shell: clap_complete::Shell },
    /// Create fig completions
    #[cfg(feature = "fig-completions")]
    FigCompletion,
    /// Open a pipeline in your editor
    Open {
        /// Pipeline to open
        pipeline: PathBuf,
    },
    /// Check for common issues
    #[command(hide = true)]
    Doctor {
        #[command(flatten)]
        oci_args: OciArgs,
    },
    /// Debug commands
    #[command(subcommand, hide = true)]
    Debug(debug::DebugCommand),
}

impl Commands {
    async fn execute(self) -> anyhow::Result<()> {
        match self {
            Commands::Run {
                pipeline,
                secret,
                no_dotenv,
                dotenv,
                secrets_json,
                cicada_dockerfile,
                oci_args,
                no_cache,
                gh_action_cache,
            } => {
                let oci_backend = oci_args.oci_backend();

                #[cfg(feature = "self-update")]
                tokio::join!(check_for_update(), runtime_checks(&oci_backend)).1?;

                #[cfg(not(feature = "self-update"))]
                runtime_checks(&oci_backend).await?;

                let pipeline = match pipeline {
                    Some(pipeline) => pipeline,
                    None => {
                        let cicada_dir = resolve_cicada_dir()?;

                        let mut pipelines = vec![];
                        for entry in std::fs::read_dir(cicada_dir)? {
                            let entry = entry?;
                            if entry.path().extension() == Some(OsStr::new("ts")) {
                                if let Some(pipeline) = entry.path().file_stem() {
                                    pipelines.push(PathBuf::from(pipeline));
                                }
                            }
                        }

                        if pipelines.is_empty() {
                            anyhow::bail!("No pipelines found");
                        }

                        let i = dialoguer::Select::with_theme(&ColorfulTheme::default())
                            .with_prompt("Select a pipeline to run")
                            .items(
                                &pipelines
                                    .iter()
                                    .map(|p: &PathBuf| p.display())
                                    .collect::<Vec<_>>(),
                            )
                            .default(0)
                            .interact_opt()
                            .map_err(|_| anyhow::anyhow!("Could not select pipeline"))?
                            .ok_or_else(|| anyhow::anyhow!("No pipeline selected"))?;

                        pipelines[i].clone()
                    }
                };

                info!(
                    "\n{}{}\n{}{}\n",
                    " ◥◣ ▲ ◢◤ ".if_supports_color(Stream::Stderr, |s| s.fg_rgb::<145, 209, 249>()),
                    " Cicada is in alpha, it may not work as expected"
                        .if_supports_color(Stream::Stderr, |s| s.bold()),
                    "  ◸ ▽ ◹  ".if_supports_color(Stream::Stderr, |s| s.fg_rgb::<145, 209, 249>()),
                    " Please report any issues here: https://github.com/cicadahq/cicada"
                        .if_supports_color(Stream::Stderr, |s| s.bold())
                );
                eprintln!();

                let deno_exe = deno_exe().await?;
                let buildctl_exe = buildctl_exe().await?;

                let cicada_image = if let Some(cicada_dockerfile) = cicada_dockerfile {
                    let tag = format!(
                        "docker.io/cicadahq/cicada-bin:{}-dev",
                        env!("CARGO_PKG_VERSION")
                    );

                    info!("Building cicada bootstrap image...\n");

                    let status = Command::new(oci_backend.as_str())
                        .arg("build")
                        .arg("-t")
                        .arg(&tag)
                        .arg("-f")
                        .arg(cicada_dockerfile)
                        .arg(".")
                        .spawn()?
                        .wait()
                        .await
                        .map_err(|err| {
                            anyhow::anyhow!("Unable to run {} build: {err}", oci_backend.as_str())
                        })?;

                    if !status.success() {
                        anyhow::bail!(
                            "Unable to build cicada bootstrap image, please check the {} build output",
                            oci_backend.as_str()
                        );
                    }

                    info!("\nBuilt cicada bootstrap image: {}\n", tag.bold());

                    Some(tag)
                } else {
                    None
                };

                let pipeline_path = resolve_pipeline(pipeline)?;
                let pipeline_name = pipeline_path
                    .file_name()
                    .unwrap()
                    .to_str()
                    .unwrap()
                    .to_owned();

                let project_directory = pipeline_path
                    .parent()
                    .unwrap()
                    .parent()
                    .unwrap()
                    .to_str()
                    .unwrap()
                    .to_owned();
                let pipeline_url = Url::from_file_path(&pipeline_path)
                    .map_err(|_| anyhow::anyhow!("Unable to convert pipeline path to URL"))?;

                let github = github_repo().await.ok().flatten();

                info!("Building pipeline: {}", pipeline_path.display().bold());

                let out = {
                    let tmp_file = tempfile::NamedTempFile::new()?;

                    run_deno_builder(
                        &deno_exe,
                        &SERIALIZE_SCRIPT,
                        vec![
                            pipeline_url.to_string().as_ref(),
                            tmp_file.path().to_str().unwrap(),
                        ],
                        &project_directory,
                        tmp_file.path(),
                    )
                    .await?;

                    // Read the output file
                    std::fs::read_to_string(tmp_file.path())?
                };

                let pipeline = match serde_json::from_str::<CicadaType>(&out)? {
                    CicadaType::Pipeline(pipeline) => pipeline,
                    CicadaType::Image(image) => Pipeline {
                        jobs: vec![image],
                        ..Default::default()
                    },
                };

                // Check if we should run this pipeline based on the git event
                match (
                    std::env::var("CICADA_GIT_EVENT"),
                    std::env::var("CICADA_BASE_REF"),
                ) {
                    (Ok(git_event), Ok(base_ref)) => match pipeline.on {
                        Some(job::Trigger::Options { push, pull_request }) => match &*git_event {
                            "pull_request" => {
                                if let Some(TriggerOn::Branches(pull_request)) = pull_request {
                                    if !pull_request.contains(&base_ref) {
                                        info!(
                                        "Skipping pipeline because branch {} is not in {}: {:?}",
                                        base_ref.bold(),
                                        "pull_request".bold(),
                                        pull_request
                                    );
                                        std::process::exit(2);
                                    }
                                }
                            }
                            "push" => {
                                if let Some(TriggerOn::Branches(push)) = push {
                                    if !push.contains(&base_ref) {
                                        info!(
                                        "Skipping pipeline because branch {} is not in {}: {:?}",
                                        base_ref.bold(),
                                        "push".bold(),
                                        push
                                    );
                                        std::process::exit(2);
                                    }
                                }
                            }
                            _ => {}
                        },
                        Some(job::Trigger::DenoFunction) => {
                            anyhow::bail!("TypeScript trigger functions are unimplemented")
                        }
                        None => {}
                    },
                    (Ok(_), Err(_)) | (Err(_), Ok(_)) => {
                        anyhow::bail!("CICADA_GIT_EVENT and CICADA_BASE_REF must be set together")
                    }
                    (Err(_), Err(_)) => {}
                }

                info!(trigger = true);

                // Only send telemetry when we know we should execute
                #[cfg(feature = "telemetry")]
                let telem_join = segment_enabled().then(|| {
                    let pipeline_name = pipeline_name.clone();
                    let pipeline_length = std::fs::read_to_string(&pipeline_path)
                        .map(|f| f.lines().count())
                        .ok();

                    tokio::spawn(
                        TrackEvent::PipelineExecuted {
                            pipeline_name,
                            pipeline_length,
                            job_count: pipeline.jobs.len(),
                            step_count: pipeline
                                .jobs
                                .iter()
                                .fold(0, |acc, job| acc + job.steps.len()),
                        }
                        .post(),
                    )
                });

                let inspect_output = Command::new(oci_backend.as_str())
                    .args([
                        "inspect",
                        "cicada-buildkitd",
                        "--type",
                        "container",
                        "--format",
                        "{{json .}}",
                    ])
                    .output()
                    .await?;

                if inspect_output.status.success() {
                    let containers: serde_json::Value =
                        serde_json::from_slice(&inspect_output.stdout)?;

                    if containers["State"]["Status"] != "running" {
                        info!("Starting buildkitd container...\n");

                        Command::new(oci_backend.as_str())
                            .args(["start", "cicada-buildkitd"])
                            .status()
                            .await?;

                        eprintln!();
                    }
                } else {
                    info!("Starting buildkitd container...\n");

                    let output = Command::new(oci_backend.as_str())
                        .args([
                            "run",
                            "-d",
                            "--name",
                            "cicada-buildkitd",
                            "--privileged",
                            &format!("docker.io/moby/buildkit:v{BUILDKIT_VERSION}"),
                        ])
                        .output()
                        .await?;

                    if !output.status.success() {
                        anyhow::bail!(
                            "Unable to start buildkitd container: {}",
                            String::from_utf8_lossy(&output.stderr)
                        );
                    }

                    eprintln!();
                }

                // Populate the jobs with `docker inspect` data
                let mut populated_jobs: Vec<JobResolved> = vec![];
                let mut image_info_map: HashMap<String, InspectInfo> = HashMap::new();
                for job in pipeline.jobs {
                    let mut image_reference = Reference::parse_normalized_named(&job.image)
                        .with_context(|| {
                            format!(
                                "Unable to parse image name: {}",
                                job.image.to_string().bold()
                            )
                        })?;

                    if image_reference.tag.is_none() && image_reference.digest.is_none() {
                        image_reference.tag = Some("latest".into());
                    }

                    let image_reference_str = image_reference.to_string();

                    let image_info = match image_info_map.get(&image_reference_str) {
                        Some(inspect_info) => inspect_info.clone(),
                        None => {
                            info!("Pulling image: {}", image_reference_str.bold());

                            // Run pull to grab the image
                            let mut pull_child = Command::new(oci_backend.as_str())
                                .args(["pull", &image_reference_str, "--platform", "linux/amd64"])
                                .spawn()?;

                            if !pull_child.wait().await?.success() {
                                anyhow::bail!(
                                    "Unable to pull image: {}",
                                    image_reference_str.bold()
                                );
                            }

                            eprintln!();

                            // Run inspect to grab the image info
                            let docker_inspect_output = Command::new(oci_backend.as_str())
                                .args([
                                    "inspect",
                                    &image_reference_str,
                                    "--type",
                                    "image",
                                    "--format",
                                    "{{json .}}",
                                ])
                                .output()
                                .await?;

                            if !docker_inspect_output.status.success() {
                                anyhow::bail!(
                                    "Unable to inspect image: {}",
                                    image_reference_str.bold()
                                );
                            }

                            // Deserialize the image info
                            let image_info: InspectInfo =
                                serde_json::from_slice(&docker_inspect_output.stdout)
                                    .context("Unable to deserialize image info")?;

                            image_info_map.insert(image_reference_str.clone(), image_info.clone());

                            image_info
                        }
                    };

                    populated_jobs.push(JobResolved {
                        job: Box::new(job),
                        image_info: Box::new(image_info),
                        image_reference,
                    });
                }

                let mut jobs = populated_jobs
                    .into_iter()
                    .enumerate()
                    .map(|(index, job)| (job.job.uuid, (index, job)))
                    .collect::<HashMap<_, _>>();

                let mut all_secrets: Vec<(String, String)> = vec![];

                // Look for the secret in the environment or error
                for secret in secret {
                    all_secrets.push((
                        secret.clone(),
                        std::env::var(&secret).with_context(|| {
                            format!("Could not find secret in environment: {secret}")
                        })?,
                    ));
                }

                if !no_dotenv {
                    // Load the .env file if it exists
                    let iter = match dotenv {
                        Some(path) => Some(dotenvy::from_path_iter(&path).with_context(|| {
                            format!("Could not load dotenv file: {}", path.display())
                        })?),
                        None => dotenvy::dotenv_iter().ok(),
                    };

                    if let Some(iter) = iter {
                        for (key, value) in iter.flatten() {
                            all_secrets.push((key, value));
                        }
                    }
                }

                // Load the secrets json file if it exists
                if let Some(path) = secrets_json {
                    let secrets: HashMap<String, String> =
                        serde_json::from_str(&std::fs::read_to_string(&path).with_context(
                            || format!("Could not load secrets json file: {}", path.display()),
                        )?)
                        .with_context(|| {
                            format!("Could not parse secrets json file: {}", path.display())
                        })?;

                    for (key, value) in secrets {
                        all_secrets.push((key, value));
                    }
                }

                let nodes: Vec<Node> = jobs
                    .values()
                    .map(|(_, job)| Node::new(job.job.uuid, job.job.depends_on.clone()))
                    .collect();
                let graph = topological_sort(&invert_graph(&nodes))?;

                let mut exit_code = 0;
                'run_groups: for run_group in graph {
                    match futures::future::try_join_all(run_group.into_iter().map(|job| {
                        let (job_index, job) = jobs.remove(&job).unwrap();

                        let span = info_span!("job", job_name = job.display_name(job_index));
                        let _enter = span.enter();

                        tokio::spawn(
<<<<<<< HEAD
                            job.solve(
                                job_index,
                                github.clone(),
                                pipeline_name.clone(),
                                project_directory.clone(),
                                all_secrets.clone(),
                                cicada_image.clone(),
                                buildctl_exe.clone(),
                                no_cache,
                                oci_backend,
                            )
=======
                            async move {
                                let mut buildctl = Command::new(buildctl_exe);
                                buildctl
                                    .arg("build")
                                    .arg("--local")
                                    .arg(format!("local={}", project_directory.display()))
                                    .arg("--progress")
                                    .arg("plain")
                                    .env(
                                        "BUILDKIT_HOST",
                                        format!(
                                            "{}-container://cicada-buildkitd",
                                            oci_backend.as_str()
                                        ),
                                    );

                                if gh_action_cache {
                                    buildctl
                                        .arg("--export-cache")
                                        .arg("type=gha")
                                        .arg("--import-cache")
                                        .arg("type=gha");
                                }

                                if no_cache {
                                    buildctl.arg("--no-cache");
                                }

                                for (key, _) in &all_secrets {
                                    buildctl.arg("--secret").arg(format!("id={key}"));
                                }

                                let mut buildctl_child = buildctl
                                    .envs(all_secrets)
                                    .stdin(Stdio::piped())
                                    .stdout(Stdio::piped())
                                    .stderr(Stdio::piped())
                                    .spawn()?;

                                let llb_vec = job.to_llb(
                                    pipeline_file_name.to_str().unwrap(),
                                    &project_directory,
                                    &gh_repo,
                                    job_index,
                                    cicada_image,
                                );

                                let mut stdin = buildctl_child.stdin.take().unwrap();
                                stdin.write_all(&llb_vec).in_current_span().await?;
                                stdin.shutdown().in_current_span().await?;
                                drop(stdin);

                                // Print the output as it comes in
                                let stdout = buildctl_child.stdout.take().unwrap();
                                let stderr = buildctl_child.stderr.take().unwrap();

                                // TODO: Make this into a function that takes a stream, a color, and a display name
                                let stdout_handle = tokio::spawn(
                                    async move {
                                        let mut buf_reader = BufReader::new(stdout);
                                        let mut line = String::new();
                                        loop {
                                            if let Err(err) = buf_reader
                                                .read_line(&mut line)
                                                .in_current_span()
                                                .await
                                            {
                                                error!("{err}");
                                                return;
                                            }
                                            if line.is_empty() {
                                                return;
                                            }
                                            info!("{line}");
                                            line.clear();
                                        }
                                    }
                                    .in_current_span(),
                                );

                                let stderr_handle = tokio::spawn(
                                    async move {
                                        let mut buf_reader = BufReader::new(stderr);
                                        let mut line = String::new();
                                        loop {
                                            if let Err(err) = buf_reader
                                                .read_line(&mut line)
                                                .in_current_span()
                                                .await
                                            {
                                                error!("{err}");
                                                return;
                                            }
                                            if line.is_empty() {
                                                return;
                                            }

                                            info!("{line}");
                                            line.clear();
                                        }
                                    }
                                    .in_current_span(),
                                );

                                let long_name = job.long_name(job_index);

                                stdout_handle.in_current_span().await.with_context(|| {
                                    format!("Failed to read stdout for {long_name}")
                                })?;
                                stderr_handle.in_current_span().await.with_context(|| {
                                    format!("Failed to read stderr for {long_name}")
                                })?;

                                let status =
                                    buildctl_child.wait().in_current_span().await.with_context(
                                        || format!("Failed to wait for {long_name} to finish"),
                                    )?;

                                anyhow::Ok((long_name, status, job))
                            }
>>>>>>> c9d93339
                            .in_current_span(),
                        )
                    }))
                    .await
                    {
                        Ok(results) => {
                            for result in results {
                                match result {
                                    Ok((long_name, exit_status, job)) => match job.job.on_fail {
                                        Some(OnFail::Ignore) if !exit_status.success() => {
                                            warn!("{long_name} failed with status {exit_status} but was ignored");
                                        }
                                        Some(OnFail::Stop) | None if !exit_status.success() => {
                                            error!("Build failed for {long_name} with status {exit_status}");
                                            exit_code = 1;
                                            break 'run_groups;
                                        }
                                        _ => {
                                            info!("{long_name} finished with status {exit_status}");
                                        }
                                    },
                                    Err(err) => {
                                        error!("{err}");
                                        exit_code = 1;
                                        break 'run_groups;
                                    }
                                }
                            }
                        }
                        Err(err) => bail!(err),
                    }
                }

                #[cfg(feature = "telemetry")]
                if let Some(join) = telem_join {
                    join.await.ok();
                }

                if exit_code != 0 {
                    std::process::exit(exit_code)
                }
            }
            Commands::Step { workflow, step } => {
                run_deno(
                    &RUN_STEP_SCRIPT,
                    vec![workflow.to_string(), step.to_string()],
                )
                .await?;
            }
            Commands::Init { pipeline } => {
                #[cfg(feature = "self-update")]
                check_for_update().await;

                let cicada_dir = PathBuf::from(".cicada");

                if cicada_dir.exists() {
                    anyhow::bail!(
                        "Cicada directory already exists, run {} to create a new pipeline",
                        "cicada new".bold()
                    );
                }

                std::fs::create_dir(&cicada_dir)?;

                let pipeline_name = match pipeline {
                    Some(pipeline) => pipeline,
                    None => dialoguer::Input::with_theme(&ColorfulTheme::default())
                        .with_prompt("What should we call your pipeline")
                        .interact_text()?,
                }
                .replace(['\\', '/', '.', ' '], "-");

                let pipeline_path = cicada_dir.join(format!("{pipeline_name}.ts"));

                if pipeline_path.exists() {
                    error!("Pipeline already exists: {}", pipeline_path.display());
                    std::process::exit(1);
                }

                tokio::fs::write(
                    &pipeline_path,
                    &*TEMPLATES[dialoguer::Select::with_theme(&ColorfulTheme::default())
                        .with_prompt("Select a template")
                        .default(0)
                        // TODO: add more templates, contribs welcome :D
                        .items(&["Default", "Node", "Rust"])
                        .interact()?],
                )
                .await?;

                if !cfg!(windows) {
                    let bin_name = match std::env::var("TERM_PROGRAM_VERSION") {
                        Ok(version) if version.contains("insider") => "code-insiders",
                        _ => "code",
                    };

                    let should_install = dialoguer::Confirm::with_theme(&ColorfulTheme::default())
                        .with_prompt("Would you like to setup autocomplete for VSCode?")
                        .default(true)
                        .interact()?;

                    if should_install {
                        let output = Command::new(bin_name)
                            .args(["--list-extensions"])
                            .output()
                            .await;

                        match output {
                            Ok(output) => {
                                // Check if deno extension is installed
                                let deno_extension_installed =
                                    String::from_utf8_lossy(&output.stdout)
                                        .contains("denoland.vscode-deno");

                                if !deno_extension_installed {
                                    info!("Installing Deno extension for VSCode");
                                    let res = Command::new(bin_name)
                                        .args(["--install-extension", "denoland.vscode-deno"])
                                        .spawn()
                                        .unwrap()
                                        .wait()
                                        .await;

                                    if let Err(err) = res {
                                        error!("Failed to install Deno extension: {err}");
                                    }
                                }
                            }
                            Err(err) => {
                                error!("Failed to check if Deno extension is installed: {err}");
                            }
                        }

                        // Check for the .vscode/settings.json file
                        let settings_path = PathBuf::from(".vscode/settings.json");
                        if settings_path.exists() {
                            info!("Add the following to your VSCode settings file: \"deno.enablePaths\": [\".cicada\"]");
                        } else {
                            info!("Creating VSCode settings file");
                            std::fs::create_dir_all(".vscode")?;
                            tokio::fs::write(
                                &settings_path,
                                "{\n  \"deno.enablePaths\": [\".cicada\"]\n}",
                            )
                            .await?;
                        }
                    }
                }

                // Cache deno dependencies
                if let Ok(mut out) = Command::new("deno")
                    .args(["cache", "-q", pipeline_path.to_str().unwrap()])
                    .spawn()
                {
                    out.wait().await.ok();
                }

                info!(
                    "\n{} Initialized Cicada pipeline: {}\n{} Run it with: {}\n ",
                    " ◥◣ ▲ ◢◤ ".fg_rgb::<145, 209, 249>(),
                    pipeline_path.display().bold(),
                    "  ◸ ▽ ◹  ".fg_rgb::<145, 209, 249>(),
                    format!("cicada run {pipeline_name}").bold(),
                );
            }
            Commands::New { pipeline } => {
                #[cfg(feature = "self-update")]
                check_for_update().await;

                // Check if cicada is initialized
                let Ok(dir) = resolve_cicada_dir() else {
                    anyhow::bail!(
                        "Cicada is not initialized in this directory. Run {} to initialize it.",
                        "cicada init".bold()
                    );
                };

                let pipeline_path = dir.join(format!("{pipeline}.ts"));

                if pipeline_path.exists() {
                    anyhow::bail!("Pipeline already exists: {}", pipeline_path.display());
                }

                tokio::fs::write(&pipeline_path, &*TEMPLATES[0]).await?;

                info!(
                    "\n{} Initialized Cicada pipeline: {}\n{} Run it with: {}\n",
                    " ◥◣ ▲ ◢◤ ".fg_rgb::<145, 209, 249>(),
                    pipeline_path.display().bold(),
                    "  ◸ ▽ ◹  ".fg_rgb::<145, 209, 249>(),
                    format!("cicada run {pipeline}").bold(),
                );
            }
            #[cfg(feature = "self-update")]
            Commands::Update => {
                use update::self_update_release;

                let status =
                    tokio::task::spawn_blocking(move || -> anyhow::Result<self_update::Status> {
                        let status = self_update_release()?.update()?;
                        Ok(status)
                    })
                    .await??;

                match status {
                    self_update::Status::UpToDate(ver) => {
                        info!("\nAlready up to date: {ver}");
                    }
                    self_update::Status::Updated(ver) => {
                        info!("\nUpdated to version {ver}");
                    }
                }
            }
            #[cfg(not(feature = "self-update"))]
            Commands::Update => {
                anyhow::bail!("self update is not enabled in this build");
            }
            Commands::Completions { shell } => {
                use clap::CommandFactory;
                generate(
                    shell,
                    &mut Commands::command(),
                    "cicada",
                    &mut std::io::stdout(),
                );
            }
            #[cfg(feature = "fig-completions")]
            Commands::FigCompletion => {
                use clap::CommandFactory;
                clap_complete::generate(
                    clap_complete_fig::Fig,
                    &mut Commands::command(),
                    "cicada",
                    &mut std::io::stdout(),
                )
            }
            Commands::Open { pipeline } => {
                let resolved_pipeline = resolve_pipeline(pipeline)?;
                match std::env::var("EDITOR") {
                    Ok(editor) => open::with(resolved_pipeline, editor)?,
                    Err(_) => open::that(resolved_pipeline)?,
                }
            }
            Commands::Doctor { oci_args } => {
                info!("Checking for common problems...");
                runtime_checks(&oci_args.oci_backend()).await?;
                info!("\nAll checks passed!");
            }
            Commands::Debug(debug_command) => debug_command.run().await?,
        }

        Ok(())
    }

    #[allow(dead_code)]
    pub fn subcommand(&self) -> &'static str {
        match self {
            Commands::Run { .. } => "run",
            Commands::Step { .. } => "step",
            Commands::Init { .. } => "init",
            Commands::New { .. } => "new",
            Commands::Update => "update",
            Commands::Completions { .. } => "completions",
            #[cfg(feature = "fig-completions")]
            Commands::FigCompletion => "fig-completion",
            Commands::Open { .. } => "open",
            Commands::Doctor { .. } => "doctor",
            Commands::Debug { .. } => "debug",
        }
    }

    #[cfg(feature = "telemetry")]
    fn track(&self) -> bool {
        match self {
            Commands::Run { .. } => true,
            Commands::Step { .. } => false,
            Commands::Init { .. } => true,
            Commands::New { .. } => true,
            Commands::Update => true,
            Commands::Completions { .. } => false,
            #[cfg(feature = "fig-completions")]
            Commands::FigCompletion => false,
            Commands::Open { .. } => false,
            Commands::Doctor { .. } => true,
            Commands::Debug { .. } => false,
        }
    }
}

#[tokio::main]
async fn main() -> ExitCode {
    #[cfg(feature = "telemetry")]
    let _sentry_guard = sentry_init();
    if let Err(err) = logging_init() {
        eprintln!("Failed to init logger: {err:#?}");
        return ExitCode::FAILURE;
    }

    if std::env::var_os("CICADA_FORCE_COLOR").is_some() || std::env::var_os("CI").is_some() {
        owo_colors::set_override(true);
    }

    let command = Commands::parse();

    #[cfg(feature = "telemetry")]
    let telem_join = (command.track() && segment_enabled()).then(|| {
        let subcommand = command.subcommand().to_owned();
        tokio::spawn(
            TrackEvent::SubcommandExecuted {
                subcommand_name: subcommand,
            }
            .post(),
        )
    });

    let res = command.execute().await;

    #[cfg(feature = "telemetry")]
    if let Some(join) = telem_join {
        join.await.ok();
    }

    match res {
        Ok(_) => ExitCode::SUCCESS,
        Err(err) => {
            if std::env::var_os("CICADA_DEBUG").is_some() {
                error!("{err:#?}");
            } else {
                error!("{err}");
            }
            ExitCode::FAILURE
        }
    }
}<|MERGE_RESOLUTION|>--- conflicted
+++ resolved
@@ -39,11 +39,7 @@
     bin_deps::{buildctl_exe, deno_exe, BUILDKIT_VERSION},
     dag::{invert_graph, topological_sort, Node},
     git::github_repo,
-<<<<<<< HEAD
-    job::{CicadaType, InspectInfo, JobResolved, OnFail, Pipeline},
-=======
-    job::{InspectInfo, JobResolved, OnFail, Pipeline, TriggerOn},
->>>>>>> c9d93339
+    job::{CicadaType, InspectInfo, JobResolved, OnFail, Pipeline, TriggerOn},
 };
 
 // Transform from https://deno.land/x/cicada/mod.ts to https://deno.land/x/cicada@vX.Y.X/mod.ts
@@ -125,7 +121,7 @@
 
     // Check for a `deno.json` file in the project directory, otherwise set no config file
     // TODO: we should add a allow-read for the config file if its outside the project directory
-    let deno_config = proj_path.join("deno.json");
+    let deno_config = Path::new(proj_path).join("deno.json");
     if !deno_config.exists() {
         deno_command.arg("--no-config");
     }
@@ -717,7 +713,6 @@
                         let _enter = span.enter();
 
                         tokio::spawn(
-<<<<<<< HEAD
                             job.solve(
                                 job_index,
                                 github.clone(),
@@ -727,130 +722,9 @@
                                 cicada_image.clone(),
                                 buildctl_exe.clone(),
                                 no_cache,
+                                gh_action_cache,
                                 oci_backend,
                             )
-=======
-                            async move {
-                                let mut buildctl = Command::new(buildctl_exe);
-                                buildctl
-                                    .arg("build")
-                                    .arg("--local")
-                                    .arg(format!("local={}", project_directory.display()))
-                                    .arg("--progress")
-                                    .arg("plain")
-                                    .env(
-                                        "BUILDKIT_HOST",
-                                        format!(
-                                            "{}-container://cicada-buildkitd",
-                                            oci_backend.as_str()
-                                        ),
-                                    );
-
-                                if gh_action_cache {
-                                    buildctl
-                                        .arg("--export-cache")
-                                        .arg("type=gha")
-                                        .arg("--import-cache")
-                                        .arg("type=gha");
-                                }
-
-                                if no_cache {
-                                    buildctl.arg("--no-cache");
-                                }
-
-                                for (key, _) in &all_secrets {
-                                    buildctl.arg("--secret").arg(format!("id={key}"));
-                                }
-
-                                let mut buildctl_child = buildctl
-                                    .envs(all_secrets)
-                                    .stdin(Stdio::piped())
-                                    .stdout(Stdio::piped())
-                                    .stderr(Stdio::piped())
-                                    .spawn()?;
-
-                                let llb_vec = job.to_llb(
-                                    pipeline_file_name.to_str().unwrap(),
-                                    &project_directory,
-                                    &gh_repo,
-                                    job_index,
-                                    cicada_image,
-                                );
-
-                                let mut stdin = buildctl_child.stdin.take().unwrap();
-                                stdin.write_all(&llb_vec).in_current_span().await?;
-                                stdin.shutdown().in_current_span().await?;
-                                drop(stdin);
-
-                                // Print the output as it comes in
-                                let stdout = buildctl_child.stdout.take().unwrap();
-                                let stderr = buildctl_child.stderr.take().unwrap();
-
-                                // TODO: Make this into a function that takes a stream, a color, and a display name
-                                let stdout_handle = tokio::spawn(
-                                    async move {
-                                        let mut buf_reader = BufReader::new(stdout);
-                                        let mut line = String::new();
-                                        loop {
-                                            if let Err(err) = buf_reader
-                                                .read_line(&mut line)
-                                                .in_current_span()
-                                                .await
-                                            {
-                                                error!("{err}");
-                                                return;
-                                            }
-                                            if line.is_empty() {
-                                                return;
-                                            }
-                                            info!("{line}");
-                                            line.clear();
-                                        }
-                                    }
-                                    .in_current_span(),
-                                );
-
-                                let stderr_handle = tokio::spawn(
-                                    async move {
-                                        let mut buf_reader = BufReader::new(stderr);
-                                        let mut line = String::new();
-                                        loop {
-                                            if let Err(err) = buf_reader
-                                                .read_line(&mut line)
-                                                .in_current_span()
-                                                .await
-                                            {
-                                                error!("{err}");
-                                                return;
-                                            }
-                                            if line.is_empty() {
-                                                return;
-                                            }
-
-                                            info!("{line}");
-                                            line.clear();
-                                        }
-                                    }
-                                    .in_current_span(),
-                                );
-
-                                let long_name = job.long_name(job_index);
-
-                                stdout_handle.in_current_span().await.with_context(|| {
-                                    format!("Failed to read stdout for {long_name}")
-                                })?;
-                                stderr_handle.in_current_span().await.with_context(|| {
-                                    format!("Failed to read stderr for {long_name}")
-                                })?;
-
-                                let status =
-                                    buildctl_child.wait().in_current_span().await.with_context(
-                                        || format!("Failed to wait for {long_name} to finish"),
-                                    )?;
-
-                                anyhow::Ok((long_name, status, job))
-                            }
->>>>>>> c9d93339
                             .in_current_span(),
                         )
                     }))
